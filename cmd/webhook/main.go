--- conflicted
+++ resolved
@@ -15,15 +15,11 @@
 )
 
 var (
-<<<<<<< HEAD
 	arcCluster    bool
 	audience      string
 	tlsMinVersion string
-=======
-	arcCluster     bool
-	audience       string
 	webhookCertDir string
->>>>>>> 9670a9df
+	tlsMinVersion string
 )
 
 func init() {
@@ -36,13 +32,10 @@
 	// util to check if running in arc cluster.
 	flag.BoolVar(&arcCluster, "arc-cluster", false, "Running on arc cluster")
 	flag.StringVar(&audience, "audience", "", "Audience for service account token")
-<<<<<<< HEAD
-	flag.StringVar(&tlsMinVersion, "tls-min-version", "1.3", "Minimum TLS version")
-=======
 	// NOTE: {TempDir} in MacOS is created under /var/folders/ instead of /tmp
 	// ref: https://github.com/kubernetes-sigs/controller-runtime/issues/900
 	flag.StringVar(&webhookCertDir, "webhook-cert-dir", "", "Webhook certificates dir to use. Defaults to {TempDir}/k8s-webhook-server/serving-certs")
->>>>>>> 9670a9df
+  flag.StringVar(&tlsMinVersion, "tls-min-version", "1.3", "Minimum TLS version")
 	flag.Parse()
 
 	entryLog := log.Log.WithName("entrypoint")
