--- conflicted
+++ resolved
@@ -1269,7 +1269,6 @@
 	}
 }
 
-<<<<<<< HEAD
 func TestAddTokenSecretMountVolumne(t *testing.T) {
 	tests := []struct {
 		name           string
@@ -1412,7 +1411,61 @@
 					},
 				},
 			},
-=======
+		},
+	}
+
+	for _, test := range tests {
+		t.Run(test.name, func(t *testing.T) {
+			err := addTokenSecretMountVolumne(test.pod, "arc-token-sa")
+			if err != nil {
+				t.Fatalf("expected err to be nil, got: %v", err)
+			}
+			if !reflect.DeepEqual(test.pod.Spec.Volumes, test.expectedVolume) {
+				t.Fatalf("expected: %v, got: %v", test.pod.Spec.Volumes, test.expectedVolume)
+			}
+		})
+	}
+}
+
+func TestGetTokenSecretName(t *testing.T) {
+	tests := []struct {
+		name            string
+		sa              *corev1.ServiceAccount
+		tokenSecretName string
+	}{
+		{
+			name: "secret name not present",
+			sa: &corev1.ServiceAccount{
+				ObjectMeta: metav1.ObjectMeta{
+					Name:      "sa",
+					Namespace: "default",
+				},
+			},
+			tokenSecretName: "arc-token-sa",
+		},
+		{
+			name: "secret name present",
+			sa: &corev1.ServiceAccount{
+				ObjectMeta: metav1.ObjectMeta{
+					Name:        "sa",
+					Namespace:   "default",
+					Annotations: map[string]string{ArcBasedIdentityAnnotation: "arc-token-override"},
+				},
+			},
+			tokenSecretName: "arc-token-override",
+		},
+	}
+
+	for _, test := range tests {
+		t.Run(test.name, func(t *testing.T) {
+			tokenSecretName := getTokenSecretName(test.sa)
+			if tokenSecretName != test.tokenSecretName {
+				t.Fatalf("expected: %s, got: %s", test.tokenSecretName, tokenSecretName)
+			}
+		})
+	}
+}
+
 func TestHandleError(t *testing.T) {
 	serviceAccounts := []client.Object{}
 	for _, name := range []string{"default", "sa"} {
@@ -1467,59 +1520,11 @@
 				map[string]string{ServiceAccountTokenExpiryAnnotation: "invalid"}, false)},
 			clientObjects: serviceAccounts,
 			expectedErr:   `strconv.ParseInt: parsing "invalid": invalid syntax`,
->>>>>>> 1039167e
 		},
 	}
 
 	for _, test := range tests {
 		t.Run(test.name, func(t *testing.T) {
-<<<<<<< HEAD
-			err := addTokenSecretMountVolumne(test.pod, "arc-token-sa")
-			if err != nil {
-				t.Fatalf("expected err to be nil, got: %v", err)
-			}
-			if !reflect.DeepEqual(test.pod.Spec.Volumes, test.expectedVolume) {
-				t.Fatalf("expected: %v, got: %v", test.pod.Spec.Volumes, test.expectedVolume)
-			}
-		})
-	}
-}
-
-func TestGetTokenSecretName(t *testing.T) {
-	tests := []struct {
-		name            string
-		sa              *corev1.ServiceAccount
-		tokenSecretName string
-	}{
-		{
-			name: "secret name not present",
-			sa: &corev1.ServiceAccount{
-				ObjectMeta: metav1.ObjectMeta{
-					Name:      "sa",
-					Namespace: "default",
-				},
-			},
-			tokenSecretName: "arc-token-sa",
-		},
-		{
-			name: "secret name present",
-			sa: &corev1.ServiceAccount{
-				ObjectMeta: metav1.ObjectMeta{
-					Name:        "sa",
-					Namespace:   "default",
-					Annotations: map[string]string{ArcBasedIdentityAnnotation: "arc-token-override"},
-				},
-			},
-			tokenSecretName: "arc-token-override",
-		},
-	}
-
-	for _, test := range tests {
-		t.Run(test.name, func(t *testing.T) {
-			tokenSecretName := getTokenSecretName(test.sa)
-			if tokenSecretName != test.tokenSecretName {
-				t.Fatalf("expected: %s, got: %s", test.tokenSecretName, tokenSecretName)
-=======
 			if err := registerMetrics(); err != nil {
 				t.Fatalf("failed to register metrics: %v", err)
 			}
@@ -1550,7 +1555,6 @@
 			}
 			if !strings.Contains(resp.Result.Message, test.expectedErr) {
 				t.Fatalf("expected error to contain: %v, got: %v", test.expectedErr, resp.Result.Message)
->>>>>>> 1039167e
 			}
 		})
 	}
